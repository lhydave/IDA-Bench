import json
from dataclasses import dataclass, asdict
import litellm
import tomllib
from logger import logger
import os
from copy import deepcopy
import time
from typing import Any
from interpreter import OpenInterpreter
<<<<<<< HEAD
import re
=======
import threading


class RateLimiter:
    """Simple rate limiter to enforce requests per minute (RPM) limits."""

    def __init__(self, rpm: int = 100):
        self.rpm = rpm
        self.request_timestamps: list[float] = []
        self.lock = threading.Lock()
        if self.rpm <= 0:
            raise ValueError("RPM must be a positive integer.")
        self.messages_count = 0

    def update_request_timestamps(self, messages: list[dict[str, Any]]) -> bool:
        try:
            assistant_messages_count = sum(1 for message in messages if message["role"] == "assistant")
            new_messages_count = assistant_messages_count - self.messages_count
            logger.debug(f"Updating request timestamps: {new_messages_count} new messages")
            with self.lock:
                self.messages_count = assistant_messages_count
                self.request_timestamps.extend([time.time()] * new_messages_count)
                return True
        except Exception as e:
            logger.error(f"Failed to update request timestamps: {str(e)}")
            return False

    def wait_if_needed(self) -> None:
        current_time = time.time()

        # Calculate the sliding window (1 minute)
        one_minute_ago = current_time - 60

        with self.lock:
            # Remove timestamps older than 1 minute
            self.request_timestamps = [t for t in self.request_timestamps if t >= one_minute_ago]

            # Check if we've hit the limit
            if len(self.request_timestamps) >= self.rpm:
                # Calculate how long to wait
                # Get unique timestamps and find the median
                unique_timestamps = sorted(set(self.request_timestamps))
                oldest_allowed_timestamp = unique_timestamps[len(unique_timestamps) // 2]  # median of unique timestamps
                wait_time = 60 - (current_time - oldest_allowed_timestamp)

                if wait_time > 0:
                    logger.info(f"Rate limit reached. Waiting {wait_time:.2f} seconds...")
                    time.sleep(wait_time)

>>>>>>> eb2000fe

def initialize_interpreter(config_path: str) -> OpenInterpreter:
    try:
        from interpreter import interpreter

        # Read configuration from TOML file
        with open(config_path, "rb") as f:
            config = tomllib.load(f)
        # Configure LLM settings
        for key, value in config["llm"].items():
            setattr(interpreter.llm, key, value)
        # Configure interpreter settings
        for key, value in config["interpreter"].items():
            if key == "import_computer_api":
                interpreter.computer.import_computer_api = value
            else:
                setattr(interpreter, key, value)
        return interpreter
    except Exception as e:
        logger.error(f"Failed to initialize interpreter: {str(e)}")
        raise ValueError(f"Failed to initialize interpreter: {str(e)}")


@dataclass
class LLMConfig:
    api_key: str
    model: str
    temperature: float = 0.4
    max_retries: int = 3
    retry_delay: int = 2
    run_code: bool = False
    api_base: str | None = None
    checkpoint_path: str | None = None
    system_prompt: str | None = None
    rpm: int = 100

    @classmethod
    def from_toml(cls, config_path: str) -> "LLMConfig":
        try:
            with open(config_path, "rb") as f:
                config = tomllib.load(f)
            ret = cls(**config)
            # Validate the loaded configuration
            ret.validate()
            logger.info(f"Loaded configuration from {config_path}")
            return ret
        except Exception as e:
            raise ValueError(f"Failed to load configuration from {config_path}: {str(e)}")

    def to_dict(self) -> dict[str, Any]:
        """Convert config to a dictionary for serialization."""
        return asdict(self)

    def validate(self):
        if not self.api_key:
            raise ValueError("API key is required.")
        if not self.model:
            raise ValueError("Model is required.")
        if not isinstance(self.temperature, float | int):
            raise ValueError("Temperature must be a float or int.")
        if not isinstance(self.max_retries, int) or self.max_retries < 0:
            raise ValueError("Max retries must be a non-negative integer.")
        if not isinstance(self.retry_delay, int) or self.retry_delay < 0:
            raise ValueError("Retry delay must be a non-negative integer.")
        if not isinstance(self.run_code, bool):
            raise ValueError("Run code must be a boolean.")
        if not isinstance(self.api_base, str | type(None)):
            raise ValueError("API base must be a string or None.")
        if not isinstance(self.checkpoint_path, str | type(None)):
            raise ValueError("Checkpoint path must be a string or None.")
        if not isinstance(self.system_prompt, str | type(None)):
            raise ValueError("System prompt must be a string or None.")
        if not isinstance(self.rpm, int) or self.rpm < 0:
            raise ValueError("RPM must be a non-negative integer.")


class LLMInteractor:
    """A simplified class for handling multi-round interactions with an LLM."""

    def __init__(self, config: LLMConfig, interpreter_config_path: str | None = None):
        """Initialize the LLM interactor with configuration.

        Args:
            config: Configuration for the LLM interaction
        """
        self.config = config
        self.messages = []
        self.send_queue = []
        self.interpreter_config_path = interpreter_config_path
        logger.info(f"Initialized LLMInteractor with model: {config.model}, temperature: {config.temperature}")
        self.system_prompt = None
        # Initialize rate limiters
        self.default_rate_limiter = RateLimiter(rpm=config.rpm)

        if config.run_code:
            if config.system_prompt:
                raise ValueError("System prompt should not be in llm_config.toml when run_code is enabled.")
            # Initialize interpreter if run_code is enabled
            if not interpreter_config_path:
                raise ValueError("interpreter_config_path is required when run_code is enabled.")
            self.interpreter = initialize_interpreter(interpreter_config_path)
            # Set LLM settings for the interpreter
            if config.api_base:
                self.interpreter.llm.api_base = config.api_base
            self.interpreter.llm.api_key = config.api_key
            self.interpreter.llm.model = config.model
            if config.temperature:
                self.interpreter.llm.temperature = config.temperature
        else:
            # Configure litellm with the provided settings
            if config.api_base:
                litellm.api_base = config.api_base
            litellm.api_key = config.api_key
            if config.system_prompt:
                self.system_prompt = config.system_prompt
                self.messages.append({"role": "system", "content": config.system_prompt})

    def reset_conversation(self):
        """Reset conversation history."""
        logger.debug("Resetting conversation history")
        self.messages = []
        if self.system_prompt:
            self.messages.append({"role": "system", "content": self.system_prompt})
        if hasattr(self, "interpreter"):
            # Reset interpreter conversation if using it
            self.interpreter.reset()

    def get_last_message(self) -> dict[str, Any] | None:
        """Get the last message in the conversation.

        Returns:
            The last message or None if there are no messages
        """
        if not self.messages:
            return None
        return self.messages[-1]

    def call_llm(self, message: str, retry: bool = True) -> list[dict[str, Any]]:
        """Call the LLM API with optional retry logic.

        Args:
            retry: Whether to retry on failure

        Returns:
            The response from the LLM

        Raises:
            Exception: If all retry attempts fail
        """
        last_exception = None
        message_length = len(message)
        logger.info(f"Calling LLM API with a message (total length: ~{message_length} chars)")

        max_attempts = self.config.max_retries if retry else 1

        for attempt in range(max_attempts):
            try:
                logger.debug(f"Attempt {attempt + 1}/{max_attempts} to call LLM API")
                logger.debug(f"Message content: {message}")

                if self.config.run_code and hasattr(self, "interpreter"):
                    response_messages = self.interpreter.chat(message, display=False)
                    if not isinstance(response_messages, list):
                        logger.warning("Response is not a list, may cause issues.")
                    self.messages = deepcopy(self.interpreter.messages)
                    logger.debug(f"Response messages: {response_messages}")
                    logger.info(f"LLM API call successful on attempt {attempt + 1}")
                    return response_messages  # type: ignore
                else:
                    # Use litellm for standard LLM calls
                    # For litellm, we need to extract just the role and content
                    messages = self.messages + [{"role": "user", "content": message}]

                    response = litellm.completion(
                        model=self.config.model,
                        temperature=self.config.temperature,
                        messages=messages,
                        api_base=self.config.api_base,
                    )
                    logger.info(f"LLM API call successful on attempt {attempt + 1}")

                    # Add the response to the conversation history
                    response_content = response.choices[0].message["content"]  # type: ignore
                    response_messages = {"role": "assistant", "content": response_content}
                    self.messages.extend([{"role": "user", "content": message}, response_messages])
                    logger.debug(f"Response content: {response_content}")

                    return [response_messages]

            except Exception as e:
                try:
                    retryDelay = re.search(r"retryDelay\": \"(\d+)s\"", str(e.message))
                    if retryDelay:
                        retryDelay = int(retryDelay.group(1))
                    else:
                        retryDelay = self.config.retry_delay
                    logger.info(f"Retry delay: {retryDelay} seconds")
                    time.sleep(retryDelay)
                except Exception as e:
                    logger.warning(f"Failed to parse retry delay from error: {str(e)}")
                    last_exception = e
                    logger.warning(f"LLM API call failed (attempt {attempt + 1}/{max_attempts}): {str(e)}")
                    if attempt < max_attempts - 1 and retry:
                        backoff_time = self.config.retry_delay * (attempt + 1)
                        logger.info(f"Retrying in {backoff_time} seconds...")
                        time.sleep(backoff_time)

        # If we get here, all attempts failed
        logger.error(f"All {max_attempts} attempts to call LLM API failed. Last error: {str(last_exception)}")
        raise last_exception or Exception("All attempts to call LLM API failed")

    def send_all(self, messages: list[str] | str, retry: bool = True) -> list[dict[str, Any]]:
        """Send all messages in turns to the LLM.

        Args:
            messages: List of messages to send
            retry: Whether to retry on failure
        Returns:
            List of all chat history
        """
        logger.info(f"Sending {len(messages) if isinstance(messages, list) else 1} messages to LLM")
        if isinstance(messages, str):
            messages = [messages]
        if not messages:
            logger.warning("No messages to send. Skipping.")
            return self.messages
        self.send_queue.extend(messages)
        self.store_checkpoint()
        while self.send_queue:
            message = self.send_queue.pop(0)
            logger.debug(f"Sending message: {message}")
            # Apply rate limiting before making the request
            self.default_rate_limiter.wait_if_needed()
            response = self.call_llm(message, retry=retry)
            logger.debug(f"Received response: {response}")
            # Update the request timestamps
            self.default_rate_limiter.update_request_timestamps(self.messages)
            self.store_checkpoint()
        return self.messages

    def store_checkpoint(self):
        """Store a checkpoint of the conversation history and configuration."""
        if not self.config.checkpoint_path:
            logger.warning("Checkpoint path is not set. Skipping checkpoint storage.")
            return
        if not self.config.checkpoint_path.endswith(".json"):
            logger.warning("Checkpoint path does not end with .json. Could be a bug.")
        checkpoint_path = self.config.checkpoint_path

        # Create the checkpoint data structure
        checkpoint_data = {
            "config": self.config.to_dict(),
            "messages": self.messages,
            "send_queue": self.send_queue,
        }
        if self.interpreter_config_path:
            checkpoint_data["interpreter_config_path"] = self.interpreter_config_path

        try:
            # Ensure the directory exists
            os.makedirs(os.path.dirname(os.path.abspath(checkpoint_path)), exist_ok=True)

            # Write the checkpoint to file
            with open(checkpoint_path, "w") as f:
                json.dump(checkpoint_data, f, indent=2)

            logger.info(f"Checkpoint saved to {checkpoint_path}")
        except Exception as e:
            logger.error(f"Failed to save checkpoint: {str(e)}")

    @classmethod
    def load_from_checkpoint(cls, checkpoint_path: str) -> "LLMInteractor":
        """Load an interactor from a checkpoint file.

        Args:
            checkpoint_path: Path to the checkpoint file

        Returns:
            A new LLMInteractor instance initialized from the checkpoint
        """
        try:
            with open(checkpoint_path) as f:
                checkpoint_data = json.load(f)

            # Reconstruct the config
            config = LLMConfig(**checkpoint_data["config"])

            # Create a new instance
            interactor = cls(config, interpreter_config_path=checkpoint_data.get("interpreter_config_path"))

            # Restore conversation state
            interactor.messages = checkpoint_data["messages"]
            interactor.send_queue = checkpoint_data["send_queue"]

            logger.info(f"Loaded checkpoint from {checkpoint_path}")
            return interactor
        except Exception as e:
            logger.error(f"Failed to load checkpoint from {checkpoint_path}: {str(e)}")
            raise ValueError(f"Could not load checkpoint: {str(e)}")<|MERGE_RESOLUTION|>--- conflicted
+++ resolved
@@ -8,59 +8,7 @@
 import time
 from typing import Any
 from interpreter import OpenInterpreter
-<<<<<<< HEAD
 import re
-=======
-import threading
-
-
-class RateLimiter:
-    """Simple rate limiter to enforce requests per minute (RPM) limits."""
-
-    def __init__(self, rpm: int = 100):
-        self.rpm = rpm
-        self.request_timestamps: list[float] = []
-        self.lock = threading.Lock()
-        if self.rpm <= 0:
-            raise ValueError("RPM must be a positive integer.")
-        self.messages_count = 0
-
-    def update_request_timestamps(self, messages: list[dict[str, Any]]) -> bool:
-        try:
-            assistant_messages_count = sum(1 for message in messages if message["role"] == "assistant")
-            new_messages_count = assistant_messages_count - self.messages_count
-            logger.debug(f"Updating request timestamps: {new_messages_count} new messages")
-            with self.lock:
-                self.messages_count = assistant_messages_count
-                self.request_timestamps.extend([time.time()] * new_messages_count)
-                return True
-        except Exception as e:
-            logger.error(f"Failed to update request timestamps: {str(e)}")
-            return False
-
-    def wait_if_needed(self) -> None:
-        current_time = time.time()
-
-        # Calculate the sliding window (1 minute)
-        one_minute_ago = current_time - 60
-
-        with self.lock:
-            # Remove timestamps older than 1 minute
-            self.request_timestamps = [t for t in self.request_timestamps if t >= one_minute_ago]
-
-            # Check if we've hit the limit
-            if len(self.request_timestamps) >= self.rpm:
-                # Calculate how long to wait
-                # Get unique timestamps and find the median
-                unique_timestamps = sorted(set(self.request_timestamps))
-                oldest_allowed_timestamp = unique_timestamps[len(unique_timestamps) // 2]  # median of unique timestamps
-                wait_time = 60 - (current_time - oldest_allowed_timestamp)
-
-                if wait_time > 0:
-                    logger.info(f"Rate limit reached. Waiting {wait_time:.2f} seconds...")
-                    time.sleep(wait_time)
-
->>>>>>> eb2000fe
 
 def initialize_interpreter(config_path: str) -> OpenInterpreter:
     try:
