[project]
name = "datascibench"
version = "0.1.0"
description = "Add your description here"
readme = "README.md"
requires-python = ">=3.11"
dependencies = [
    "pandas==2.1.4",
    "numpy==1.26.2",
    "matplotlib",
    "beautifulsoup4",
    "open-interpreter>=0.4.3",
    "semgrep>=1.119.0",
    "litellm>=1.67.0.post1",
    "kagglehub>=0.3.12",
    "kaggle>=1.7.4.2",
    "dateparser>=1.2.1",
    "playwright>=1.51.0",
    "seaborn>=0.13.2",
    "statsmodels>=0.14.4",
    "nbconvert>=7.16.6",
    "scikit-learn==1.5.0",
    "docker>=7.1.0",
<<<<<<< HEAD
    "humanize==4.8.0",
    "funcy==2.0",
    "omegaconf>=2.3.0",
    "black==24.3.0",
    "jsonschema>=4.22.0",
    "openai>=1.69.0",
    "anthropic>=0.20.0",
    "pytest>=8.3.5",
    "requests==2.32.2",
    "rich>=13.5.3",
    "scipy==1.11.4",
    "dataclasses-json>=0.6.4",
    "loguru==0.7.2",
    "shutup>=0.2.0",
    "tqdm==4.66.3",
    "coolname>=2.2.0",
    "igraph>=0.11.3",
    "genson>=1.2.0",
    "torch>=2.4.1",
    "torchvision>=0.19.1",
    "torchaudio>=2.4.1",
    "torchtext>=0.18.0",
    "lightgbm>=4.6.0",
    "gensim>=4.3.3",
    "scikit-image>=0.25.2",
    "opencv-python>=4.11.0.86",
    "biopython>=1.85",
    "imbalanced-learn>=0.13.0",
    "h5py>=3.13.0",
    "numba>=0.61.2",
    "arrow>=1.3.0",
    "markovify>=0.9.4",
    "imgaug>=0.4.0",
    "scikit-optimize>=0.10.2",
    "plotly>=6.0.1",
    "hyperopt>=0.2.7",
    "bayesian-optimization>=2.0.2",
    "imagecodecs>=2025.3.30",
    "hmmlearn>=0.3.3",
    "bayespy==0.5.1",
    "sklearn-pandas>=2.2.0",
    "tensorpack>=0.11",
    "sentencepiece>=0.2.0",
    "librosa>=0.11.0",
    "ipykernel>=6.29.5",
    "ipython>=9.1.0",
    "nbformat>=5.10.4",
    "kornia>=0.8.0",
    "pillow>=11.1.0",
    "pyparsing>=3.2.3",
    "pytz>=2025.2",
    "pyyaml>=6.0.2",
    "fastai>=2.8.1",
    "gym>=0.26.2",
    "optuna>=4.3.0",
    "transformers>=4.51.3",
    "datasets==2.1.0",
    "torchmetrics>=1.7.1",
    "pytorch-lightning>=2.5.1.post0",
    "sympy>=1.14.0",
    "timm>=1.0.15",
    "torchinfo>=1.8.0",
    "pdf2image>=1.17.0",
    "pypdf>=5.4.0",
    "pyocr>=0.8.5",
    "pyarrow>=20.0.0",
    "xlrd>=2.0.1",
    "backoff>=2.2.1",
    "streamlit==1.40.2",
    "python-dotenv>=1.1.0",
=======
    "ipynbname>=2024.1.0.0",
    "xgboost>=3.0.0",
    "lightgbm>=4.6.0",
    "yellowbrick>=1.5",
    "ppscore>=1.1.0",
    "contractions>=0.1.73",
    "textstat>=0.7.5",
    "nltk>=3.9.1",
    "textblob>=0.19.0",
    "spacy>=3.8.5",
    "imblearn>=0.0",
    "geopy>=2.4.1",
>>>>>>> c2f62b10
]

[dependency-groups]
dev = [
    "jupyter",
    "ipykernel",
    "pytest",
    "pytest-cov",
    "ruff",
    "pytest-asyncio>=0.26.0",
]

[tool.pytest.ini_options]
pythonpath = ".."
testpaths = "tests"
python_files = "test_*.py"
python_classes = "Test*"
python_functions = "test_*"
addopts = "-vv --capture=sys"

[tool.ruff]
line-length = 120
target-version = "py311"

[tool.ruff.lint]
select = ["F", "E", "W", "UP", "C901"]

[tool.ruff.analyze]
exclude = ["archived"]

[[tool.uv.index]]
url = "https://mirrors.tuna.tsinghua.edu.cn/pypi/web/simple"
default = true<|MERGE_RESOLUTION|>--- conflicted
+++ resolved
@@ -21,7 +21,6 @@
     "nbconvert>=7.16.6",
     "scikit-learn==1.5.0",
     "docker>=7.1.0",
-<<<<<<< HEAD
     "humanize==4.8.0",
     "funcy==2.0",
     "omegaconf>=2.3.0",
@@ -92,7 +91,6 @@
     "backoff>=2.2.1",
     "streamlit==1.40.2",
     "python-dotenv>=1.1.0",
-=======
     "ipynbname>=2024.1.0.0",
     "xgboost>=3.0.0",
     "lightgbm>=4.6.0",
@@ -105,7 +103,6 @@
     "spacy>=3.8.5",
     "imblearn>=0.0",
     "geopy>=2.4.1",
->>>>>>> c2f62b10
 ]
 
 [dependency-groups]
