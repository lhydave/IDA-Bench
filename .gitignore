# Python-generated files
__pycache__/
*.py[oc]
build/
dist/
wheels/
*.egg-info
.pytest_cache/
.python-version
.DS_Store

# Virtual environments
.venv

<<<<<<< HEAD
# kaggle all notebooks
test_data
=======
.$*

# latex generated files
*.aux
*.log
*.out
neurips_*.pdf
*.xdv
*.synctex.gz
*.fls
*.fdb_latexmk
*.blg
*.synctex(busy)

.DS_Store
_minted-neurips_2025/
*.pygtex

>>>>>>> 4a47dcf6

# # Datasets
# *.csv

# *.json
# !walmart_data/*.json
# *.log

# !preprocessing_notebook/*.json
# !preprocessing_notebook/*.csv
# !preprocessing_notebook/*.ipynb
# !preprocessing_notebook/*.md

# !preprocessing_notebook/preprocess_data/
# !preprocessing_notebook/preprocess_data/**/*.json
# !preprocessing_notebook/preprocess_data/**/*.csv
# !preprocessing_notebook/preprocess_data/**/*.ipynb
# !preprocessing_notebook/preprocess_data/**/*.md

# !benchmark_data/*.json
# !benchmark_data/*.csv
# !benchmark_data/*.ipynb
# !benchmark_data/*.md

# !benchmark_data_toSubmit/*.json
# !benchmark_data_toSubmit/*.csv
# !benchmark_data_toSubmit/*.ipynb
# !benchmark_data_toSubmit/*.md

# !benchmark_final/*.json
# !benchmark_final/*.csv
# !benchmark_final/*.ipynb
# !benchmark_final/*.md

# # configuration files
# interpreter_config.toml
# llm_config.toml
# llm_config_user.toml
# llm_config_agent.toml
# llm_configs/llm_config_proxy.yaml
# llm_configs/llm_config_proxy_haoyu.yaml
# # checkpoints
# checkpoints
# !experiments/**

# # generated test files
# test/
# test_data/
# test_data_keep/
# test_data_in_bench/
# test_data_in_bench_no_gt/
# keep_data/
# source/
# walmart_data/
# mobile-price-prediction-model/trajactory_mobile_9.md
# example/walmart/llm_test/results/*

# base_config.toml
# agent_configs/*
# !agent_configs/sample_agent_config.toml
# llm_configs/llm_config_proxy.yaml


# kaggle_crawler_after_step2_create_notebookinfo.ipynb
# kaggle_notebook_info.ipynb
# llm_interact_tau_bench_debug_prompt.ipynb
# system_prompt_agent.txt
# system_prompt_user.txt
# split_notebooks.py<|MERGE_RESOLUTION|>--- conflicted
+++ resolved
@@ -12,10 +12,6 @@
 # Virtual environments
 .venv
 
-<<<<<<< HEAD
-# kaggle all notebooks
-test_data
-=======
 .$*
 
 # latex generated files
@@ -34,7 +30,9 @@
 _minted-neurips_2025/
 *.pygtex
 
->>>>>>> 4a47dcf6
+
+# kaggle all notebooks
+test_data
 
 # # Datasets
 # *.csv
