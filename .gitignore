# Python-generated files
__pycache__/
*.py[oc]
build/
dist/
wheels/
*.egg-info
.pytest_cache/
.python-version

# Virtual environments
.venv

# Datasets
*.csv
*.DS_Store
*.json
*.log

# configuration files
interpreter_config.toml
llm_config.toml

# checkpoints
checkpoints

<<<<<<< HEAD
# results
=======
# generated test files
test/
source/

>>>>>>> 0e351230
example/walmart/llm_test/results/*<|MERGE_RESOLUTION|>--- conflicted
+++ resolved
@@ -24,12 +24,8 @@
 # checkpoints
 checkpoints
 
-<<<<<<< HEAD
-# results
-=======
 # generated test files
 test/
 source/
 
->>>>>>> 0e351230
 example/walmart/llm_test/results/*